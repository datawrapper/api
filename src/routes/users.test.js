--- conflicted
+++ resolved
@@ -586,7 +586,6 @@
     t.is(res.statusCode, 200);
 });
 
-<<<<<<< HEAD
 test('User can delete their account and are logged out', async t => {
     const { user, session } = await t.context.getUser();
 
@@ -673,7 +672,8 @@
     });
 
     t.is(res.statusCode, 204);
-=======
+});
+
 test('It should be possible to resend the activation link up to two times', async t => {
     const credentials = t.context.getCredentials();
 
@@ -737,5 +737,4 @@
     });
 
     t.is(res.statusCode, 429);
->>>>>>> 2ec5e0d4
 });