const Joi = require('@hapi/joi');
const Boom = require('@hapi/boom');
const { Op } = require('sequelize');
const set = require('lodash/set');
const { decamelize, decamelizeKeys, camelizeKeys } = require('humps');
<<<<<<< HEAD
const { Chart, Team, User, UserTeam, TeamProduct, TeamTheme } = require('@datawrapper/orm/models');
=======
const { Chart, Team, User, UserTeam, TeamProduct, Product } = require('@datawrapper/orm/models');
>>>>>>> acd2c6f9

const ROLES = ['owner', 'admin', 'member'];

const routes = [
    {
        method: 'GET',
        path: '/{teamId}/products',
        params: {
            teamId: Joi.string()
                .required()
                .description('ID of the team to fetch products for.')
        },
        handler: async function getAllTeamProducts(request, h) {
            const { auth, params } = request;
            const user = auth.artifacts;

            if (!user || !user.mayAdministrateTeam(params.teamId)) {
                return Boom.unauthorized();
            }

            const team = await Team.findByPk(params.teamId, {
                attributes: ['id'],
                include: [
                    {
                        model: Product,
                        attributes: ['id', 'name']
                    }
                ]
            });

            const products = team.products.map(product => ({
                id: product.id,
                name: product.name,
                expires: product.team_product.expires
            }));

            return {
                list: products,
                total: products.length
            };
        }
    },
    {
        method: 'POST',
        path: '/{teamId}/products',
        params: {
            teamId: Joi.string()
                .required()
                .description('ID of the team to create the product for.')
        },
        payload: {
            expires: Joi.date()
                .allow(null)
                .optional(),
            productId: Joi.number()
        },
        handler: async function addTeamProduct(request, h) {
            const { server, payload, params } = request;
            server.methods.isAdmin(request, { throwError: true });

            const hasProduct = !!(await TeamProduct.findOne({
                where: {
                    organization_id: params.teamId,
                    productId: payload.productId
                }
            }));

            if (hasProduct) {
                return Boom.badRequest('This product is already associated to this team.');
            }

            const teamProduct = await TeamProduct.create({
                organization_id: params.teamId,
                productId: payload.productId,
                expires: payload.expires || null,
                created_by_admin: true
            });

            const team = await Team.findByPk(params.teamId);
            await team.invalidatePluginCache();

            return h.response(teamProduct).code(201);
        }
    },
    {
        method: 'PUT',
        path: '/{teamId}/products/{productId}',
        params: {
            teamId: Joi.string()
                .required()
                .description('ID of the team.'),
            productId: Joi.number()
                .required()
                .description('ID of the product.')
        },
        payload: {
            expires: Joi.date()
                .allow(null)
                .optional()
        },
        handler: async function updateTeamProduct(request, h) {
            const { server, payload, params } = request;
            server.methods.isAdmin(request, { throwError: true });

            const teamProduct = await TeamProduct.findOne({
                where: {
                    organization_id: params.teamId,
                    product_id: params.productId
                }
            });

            if (!teamProduct) {
                return Boom.notFound('This product is not associated to this team.');
            }

            await teamProduct.update({
                expires: payload.expires
            });

            const team = await Team.findByPk(params.teamId);
            await team.invalidatePluginCache();

            return h.response().code(204);
        }
    },
    {
        method: 'DELETE',
        path: '/{teamId}/products/{productId}',
        params: {
            teamId: Joi.string()
                .required()
                .description('ID of the team.'),
            productId: Joi.number()
                .required()
                .description('ID of the product.')
        },
        handler: async function deleteTeamProduct(request, h) {
            const { server, params } = request;
            const isAdmin = server.methods.isAdmin(request);

            if (!isAdmin) {
                return Boom.unauthorized();
            }

            const deleteCount = await TeamProduct.destroy({
                where: {
                    organization_id: params.teamId,
                    product_id: params.productId
                }
            });

            if (!deleteCount) {
                return Boom.notFound('This product is not associated to this team.');
            }

            const team = await Team.findByPk(params.teamId);
            await team.invalidatePluginCache();

            return h.response().code(204);
        }
    }
];

module.exports = {
    name: 'teams-routes',
    version: '1.0.0',
    register: (server, options) => {
        server.route({
            method: 'GET',
            path: '/',
            options: {
                tags: ['api'],
                validate: {
                    query: {
                        search: Joi.string().description(
                            'Search for a team name or id including this term.'
                        ),
                        order: Joi.string()
                            .uppercase()
                            .valid(['ASC', 'DESC'])
                            .default('ASC')
                            .description('Result order (ascending or descending)'),
                        orderBy: Joi.string()
                            .valid(['name', 'createdAt'])
                            .default('name')
                            .description('Attribute to order by'),
                        limit: Joi.number()
                            .integer()
                            .default(100)
                            .description('Maximum items to fetch. Useful for pagination.'),
                        offset: Joi.number()
                            .integer()
                            .default(0)
                            .description('Number of items to skip. Useful for pagination.')
                    }
                }
            },
            handler: getAllTeams
        });

        server.route({
            method: 'GET',
            path: `/{id}`,
            options: {
                tags: ['api'],
                validate: {
                    params: {
                        id: Joi.string()
                            .required()
                            .description('ID of the team to fetch.')
                    }
                }
            },
            handler: getTeam
        });

        server.route({
            method: 'GET',
            path: `/{id}/members`,
            options: {
                tags: ['api'],
                validate: {
                    params: {
                        id: Joi.string()
                            .required()
                            .description('ID of the team to fetch members for.')
                    },
                    query: {
                        search: Joi.string().description(
                            'Search for a team name or id including this term.'
                        ),
                        order: Joi.string()
                            .uppercase()
                            .valid(['ASC', 'DESC'])
                            .default('ASC')
                            .description('Result order (ascending or descending)'),
                        orderBy: Joi.string()
                            .valid(['name', 'createdAt'])
                            .default('name')
                            .description('Attribute to order by'),
                        limit: Joi.number()
                            .integer()
                            .default(100)
                            .description('Maximum items to fetch. Useful for pagination.'),
                        offset: Joi.number()
                            .integer()
                            .default(0)
                            .description('Number of items to skip. Useful for pagination.')
                    }
                }
            },
            handler: getTeamMembers
        });

        server.route({
            method: 'DELETE',
            path: `/{id}`,
            options: {
                tags: ['api'],
                validate: {
                    params: {
                        id: Joi.string()
                            .required()
                            .description('ID of the team to delete.')
                    }
                }
            },
            handler: deleteTeam
        });

        server.route({
            method: 'DELETE',
            path: `/{id}/members/{userId}`,
            options: {
                tags: ['api'],
                validate: {
                    params: {
                        id: Joi.string()
                            .required()
                            .description('ID of the team'),
                        userId: Joi.number()
                            .required()
                            .description('ID of the team member to remove from team.')
                    }
                }
            },
            handler: deleteTeamMember
        });

        server.route({
            method: 'POST',
            path: `/`,
            options: {
                tags: ['api'],
                validate: {
                    payload: {
                        id: Joi.string()
                            .optional()
                            .example('revengers'),
                        name: Joi.string()
                            .required()
                            .example('Revengers'),
                        settings: Joi.object({
                            type: Joi.string()
                        }).optional(),
                        defaultTheme: Joi.string()
                            .example('space')
                            .optional()
                    }
                }
            },
            handler: createTeam
        });

        server.route({
            method: 'PATCH',
            path: `/{id}`,
            options: {
                tags: ['api'],
                validate: {
                    params: {
                        id: Joi.string()
                            .required()
                            .description('Team ID')
                    },
                    payload: {
                        name: Joi.string().example('New Revengers'),
                        defaultTheme: Joi.string().example('light'),
                        settings: Joi.object({
                            type: Joi.string().optional(),
                            'chart-templates': Joi.boolean().optional(),
                            folders: Joi.string().optional(),
                            displayLocale: Joi.boolean().optional(),
                            restrictDefaultThemes: Joi.boolean().optional(),
                            embed: Joi.object({
                                preferred_embed: Joi.string().optional(),
                                custom_embed: Joi.object({
                                    title: Joi.string()
                                        .allow('')
                                        .optional(),
                                    text: Joi.string()
                                        .allow('')
                                        .optional(),
                                    template: Joi.string()
                                        .allow('')
                                        .optional()
                                }).optional()
                            }),
                            default: Joi.object({
                                locale: Joi.string()
                                    .allow('')
                                    .allow(null)
                                    .optional(),
                                folder: Joi.number()
                                    .allow('')
                                    .allow(null)
                                    .optional()
                            }).optional(),
                            slack_enabled: Joi.boolean().optional(),
                            slack_webhook_url: Joi.string()
                                .allow('')
                                .optional(),
                            customFields: Joi.array()
                                .items(
                                    Joi.object({
                                        title: Joi.string(),
                                        description: Joi.string().allow(''),
                                        key: Joi.string(),
                                        type: Joi.string()
                                    })
                                )
                                .optional(),
                            ftp: Joi.object({
                                enabled: Joi.boolean(),
                                server: Joi.string().allow(''),
                                user: Joi.string().allow(''),
                                password: Joi.string().allow(''),
                                directory: Joi.string().allow(''),
                                filename: Joi.string().allow('')
                            }).optional(),
                            disableVisualizations: Joi.object({
                                enabled: Joi.boolean(),
                                visualizations: Joi.object()
                                    .unknown(true)
                                    .optional(),
                                allowAdmins: Joi.boolean().optional()
                            }).optional()
                        })
                    }
                }
            },
            handler: editTeam
        });

        server.route({
            method: 'POST',
            path: `/{id}/members`,
            options: {
                tags: ['api'],
                validate: {
                    params: {
                        id: Joi.string()
                            .required()
                            .description('Team ID (eg. guardians-of-the-galaxy)')
                    },
                    payload: {
                        userId: Joi.number()
                            .integer()
                            .required()
                            .description('ID of the team member you want to change the status of.'),
                        role: Joi.string()
                            .valid(ROLES)
                            .required()
                    }
                }
            },
            handler: addTeamMember
        });

        server.route({
            method: 'POST',
            path: `/{id}/invites`,
            options: {
                tags: ['api'],
                validate: {
                    params: {
                        id: Joi.string()
                            .required()
                            .description('Team ID (eg. guardians-of-the-galaxy)')
                    },
                    payload: {
                        email: Joi.string()
                            .email()
                            .required()
                            .example('thor@gmail.com'),
                        role: Joi.string()
                            .valid(ROLES)
                            .required()
                    }
                }
            },
            handler: inviteTeamMember
        });

        server.route({
            method: 'PUT',
            path: `/{id}/members/{userId}/status`,
            options: {
                tags: ['api'],
                validate: {
                    params: {
                        id: Joi.string()
                            .required()
                            .description('Team ID'),
                        userId: Joi.number()
                            .integer()
                            .required()
                            .description('ID of the team member you want to change the status of.')
                    },
                    payload: {
                        status: Joi.string()
                            .valid(ROLES)
                            .required()
                    }
                }
            },
            handler: changeMemberStatus
        });

        routes.forEach(route => {
            server.route({
                method: route.method,
                path: route.path,
                options: {
                    tags: ['api'],
                    validate: {
                        params: route.params,
                        query: route.query,
                        payload: route.payload
                    }
                },
                handler: route.handler
            });
        });
    }
};

async function getMemberRole(userId, teamId) {
    const team = await UserTeam.findOne({
        where: {
            user_id: userId,
            organization_id: teamId
        }
    });

    if (!team) {
        throw Boom.unauthorized();
    }

    return ROLES[team.dataValues.team_role];
}

async function getAllTeams(request, h) {
    const { query, auth, url, server } = request;

    const options = {
        attributes: {
            exclude: ['deleted']
        },
        include: [
            {
                model: User,
                attributes: ['id']
            }
        ],
        where: {
            deleted: {
                [Op.not]: true
            }
        },
        limit: query.limit,
        offset: query.offset,
        distinct: true
    };

    if (query.search) {
        set(
            options,
            ['where', Op.or],
            [
                {
                    name: { [Op.like]: `%${query.search}%` }
                },
                {
                    id: { [Op.like]: `%${query.search}%` }
                }
            ]
        );
    }

    if (!server.methods.isAdmin(request)) {
        set(options, ['include', 0, 'where', 'id'], auth.artifacts.id);
    }

    const { rows, count } = await Team.findAndCountAll(options);

    const chartList = {
        list: rows.map(({ dataValues }) => {
            const { users, ...data } = dataValues;
            return camelizeKeys({
                ...data,
                memberCount: users.length,
                url: `${url.pathname}/${dataValues.id}`
            });
        }),
        total: count
    };

    if (query.limit + query.offset < count) {
        const nextParams = new URLSearchParams({
            ...query,
            offset: query.limit + query.offset,
            limit: query.limit
        });

        set(chartList, 'next', `${url.pathname}?${nextParams.toString()}`);
    }

    return chartList;
}

async function getTeam(request, h) {
    const { url, server, auth, params } = request;

    const isAdmin = server.methods.isAdmin(request);
    const hasTeam = !!(await UserTeam.findOne({
        where: {
            user_id: auth.artifacts.id,
            organization_id: params.id
        }
    }));

    if (!hasTeam && !isAdmin) {
        return Boom.unauthorized();
    }

    const options = {
        attributes: {
            exclude: ['deleted']
        },
        include: [
            {
                model: User,
                attributes: ['id', 'email', 'name']
            }
        ],
        where: {
            id: params.id,
            deleted: {
                [Op.not]: true
            }
        }
    };

    if (!isAdmin) {
        set(options, ['include', 0, 'where', 'id'], auth.artifacts.id);
    }

    const team = await Team.findOne(options);

    if (!team) {
        return Boom.notFound();
    }

    const { users, ...data } = team.dataValues;

    return camelizeKeys({
        ...data,
        memberCount: users.length,
        url: url.pathname
    });
}

async function getTeamMembers(request, h) {
    const { query, params, auth, server } = request;

    const hasTeam = !!(await UserTeam.findOne({
        where: {
            user_id: auth.artifacts.id,
            organization_id: params.id
        }
    }));

    if (!hasTeam && !server.methods.isAdmin(request)) {
        return Boom.unauthorized();
    }

    if (!server.methods.isAdmin(request)) {
        const memberRole = await getMemberRole(auth.artifacts.id, params.id);

        if (memberRole === ROLES[2]) {
            return Boom.unauthorized();
        }
    }

    const options = {
        order: [[decamelize(query.orderBy), query.order]],
        attributes: ['id', 'name', 'email', 'role', 'activate_token'],
        include: [
            {
                model: Team,
                attributes: ['id'],
                where: {
                    id: params.id,
                    deleted: {
                        [Op.not]: true
                    }
                }
            },
            { model: Chart, attributes: ['id'] }
        ],
        limit: query.limit,
        offset: query.offset,
        distinct: true
    };

    if (query.search) {
        set(options, ['where', 'email', Op.like], `%${query.search}%`);
    }

    const { rows, count } = await User.findAndCountAll(options);

    return {
        list: rows.map(user => {
            const { user_team } = user.teams[0];
            const token = user_team.invite_token;
            return {
                id: user.id,
                name: user.name,
                email: user.email,
                charts: user.charts.length,
                isAdmin: user.role === 'admin' || user.role === 'sysadmin',
                role: ROLES[user_team.dataValues.team_role],
                token,
                isNewUser: token ? user.activate_token === token : undefined,
                url: `/v3/users/${user.id}`
            };
        }),
        total: count
    };
}

async function editTeam(request, h) {
    const { auth, payload, params, server } = request;

    if (!server.methods.isAdmin(request)) {
        const memberRole = await getMemberRole(auth.artifacts.id, params.id);

        if (memberRole === ROLES[2]) {
            return Boom.unauthorized();
        }
    }

    let data = payload;

    if (data.settings) {
        data.settings = JSON.stringify(data.settings);
    }

    let team = await Team.findOne({
        where: { id: params.id, deleted: { [Op.not]: true } },
        attributes: { exclude: ['deleted'] }
    });

    if (!team) return Boom.notFound();

    team = await team.update(decamelizeKeys(data));

    data = team.dataValues;

    if (typeof data.settings === 'string') {
        data.settings = JSON.parse(data.settings);
    }

    data.updatedAt = new Date().toISOString();
    return camelizeKeys(data);
}

async function deleteTeam(request, h) {
    const { auth, params, server } = request;

    if (!server.methods.isAdmin(request)) {
        const memberRole = await getMemberRole(auth.artifacts.id, params.id);

        if (memberRole !== ROLES[0]) {
            return Boom.unauthorized();
        }
    }

    const updates = await Team.update(
        {
            deleted: true
        },
        {
            where: {
                id: params.id,
                deleted: {
                    [Op.not]: true
                }
            }
        }
    );

    await UserTeam.destroy({
        where: {
            organization_id: params.id
        }
    });

    await TeamProduct.destroy({
        where: {
            organization_id: params.id
        }
    });

    await TeamTheme.destroy({
        where: {
            organization_id: params.id
        }
    });

    await Chart.update(
        {
            organization_id: null,
            in_folder: null
        },
        {
            where: {
                organization_id: params.id
            }
        }
    );

    /* no rows got updated, which means the team is already deleted or doesn't exist */
    if (!updates[0]) {
        return Boom.notFound();
    }

    return h.response().code(204);
}

async function deleteTeamMember(request, h) {
    const { auth, params, server } = request;

    const isAdmin = server.methods.isAdmin(request);

    if (!isAdmin) {
        const memberRole = await getMemberRole(auth.artifacts.id, params.id);

        if (memberRole === ROLES[2]) {
            return Boom.unauthorized();
        }
    }

    const row = await UserTeam.findOne({
        where: {
            user_id: params.userId,
            organization_id: params.id
        }
    });

    if (!row) return Boom.notFound();

    if (ROLES[row.dataValues.team_role] === 'owner' && !isAdmin) {
        return Boom.unauthorized('Can not delete team owner.');
    }

    await row.destroy();

    return h.response().code(204);
}

async function createTeam(request, h) {
    const { auth, payload, server } = request;
    const isAdmin = server.methods.isAdmin(request);

    async function unusedId(name) {
        async function isUsed(id) {
            return !!(await Team.findOne({ where: { id } }));
        }

        const normalized = name
            .normalize('NFD')
            .replace(/[\u0300-\u036f]/g, '')
            .toLowerCase()
            .replace(/[^\w]/gi, '');

        if (!(await isUsed(normalized))) return normalized;

        let i = 2;
        while (await isUsed(`${normalized}-${i}`)) {
            i++;
        }
        return `${normalized}-${i}`;
    }

    try {
        const teamParams = {
            id: payload.id ? payload.id : await unusedId(payload.name),
            name: payload.name
        };

        if (payload.defaultTheme) teamParams.default_theme = payload.defaultTheme;
        if (payload.setting) teamParams.settings = payload.settings;

        const team = await Team.create(teamParams);

        if (!isAdmin) {
            // not an admin, so let's add user to team
            await UserTeam.create({
                organization_id: team.id,
                user_id: auth.artifacts.id,
                team_role: 'owner'
            });
        }

        return h
            .response({
                id: team.id,
                name: team.name,
                settings: team.settings,
                defaultTheme: team.default_theme,
                createdAt: team.createdAt,
                url: `/v3/teams/${team.id}`
            })
            .code(201);
    } catch (error) {
        request.logger.error(error);
        return Boom.conflict();
    }
}

async function inviteTeamMember(request, h) {
    const { auth, params, payload, server } = request;

    const isAdmin = server.methods.isAdmin(request);
    let userWasCreated = false;

    if (!isAdmin) {
        const memberRole = await getMemberRole(auth.artifacts.id, params.id);

        if (memberRole === ROLES[2]) {
            return Boom.unauthorized();
        }
    }

    let teamCount = await Team.count({
        where: { id: params.id, deleted: { [Op.not]: true } }
    });

    if (!teamCount) return Boom.notFound();

    let user = await User.findOne({
        where: { email: payload.email },
        attributes: ['id', 'email', 'language']
    });

    const token = server.methods.generateToken();

    if (!user) {
        const passwordToken = server.methods.generateToken();
        const hash = await request.server.methods.hashPassword(passwordToken);
        user = await User.create({
            email: payload.email,
            activate_token: token,
            role: 'pending',
            pwd: hash,
            name: null
        });
        userWasCreated = true;
    }

    const isMember = !!(await UserTeam.findOne({
        where: {
            user_id: user.id,
            organization_id: params.id
        }
    }));

    if (isMember) {
        return Boom.badRequest('User is already member of team.');
    }

    const data = {
        user_id: user.id,
        organization_id: params.id,
        team_role: payload.role,
        invite_token: token
    };

<<<<<<< HEAD
    const team = await UserTeam.create(data);
=======
    await UserTeam.create(data);

    const team = await Team.findOne({
        where: { id: params.id },
        attributes: ['id', 'name']
    });
>>>>>>> acd2c6f9

    const { https, domain } = server.methods.config('frontend');
    await server.app.events.emit(server.app.event.SEND_EMAIL, {
        type: 'team-invite',
        to: user.email,
        language: user.language,
        data: {
            team_admin: auth.artifacts.email,
            team_name: team.name,
            activation_link: `${https ? 'https' : 'http'}://${domain}/${
                userWasCreated ? 'datawrapper-invite' : 'organization-invite'
            }/${data.invite_token}`
        }
    });

    return h.response().code(201);
}

async function addTeamMember(request, h) {
    const { params, payload, server } = request;
    const isAdmin = server.methods.isAdmin(request);

    if (!isAdmin) return Boom.unauthorized();

    let teamCount = await Team.count({
        where: { id: params.id, deleted: { [Op.not]: true } }
    });

    if (!teamCount) return Boom.notFound();

    let user = await User.findOne({
        where: { id: payload.userId },
        attributes: ['id', 'email', 'language']
    });

    if (!user) return Boom.conflict('User does not exist.');

    const isMember = !!(await UserTeam.findOne({
        where: {
            user_id: user.id,
            organization_id: params.id
        }
    }));

    if (isMember) {
        return Boom.badRequest('User is already member of team.');
    }

    const data = {
        user_id: user.id,
        organization_id: params.id,
        team_role: payload.role
    };

    await UserTeam.create(data);
    return h.response().code(201);
}

async function changeMemberStatus(request, h) {
    const { auth, params, payload, server } = request;

    const isAdmin = server.methods.isAdmin(request);

    if (!isAdmin) {
        const memberRole = await getMemberRole(auth.artifacts.id, params.id);

        if (memberRole === ROLES[2]) {
            return Boom.unauthorized();
        }
    }

    const userTeam = await UserTeam.findOne({
        where: {
            user_id: params.userId,
            organization_id: params.id
        }
    });

    await userTeam.update({
        team_role: payload.status
    });

    return h.response().code(204);
}<|MERGE_RESOLUTION|>--- conflicted
+++ resolved
@@ -3,11 +3,15 @@
 const { Op } = require('sequelize');
 const set = require('lodash/set');
 const { decamelize, decamelizeKeys, camelizeKeys } = require('humps');
-<<<<<<< HEAD
-const { Chart, Team, User, UserTeam, TeamProduct, TeamTheme } = require('@datawrapper/orm/models');
-=======
-const { Chart, Team, User, UserTeam, TeamProduct, Product } = require('@datawrapper/orm/models');
->>>>>>> acd2c6f9
+const {
+    Chart,
+    Team,
+    User,
+    UserTeam,
+    TeamProduct,
+    Product,
+    TeamTheme
+} = require('@datawrapper/orm/models');
 
 const ROLES = ['owner', 'admin', 'member'];
 
@@ -948,16 +952,7 @@
         invite_token: token
     };
 
-<<<<<<< HEAD
     const team = await UserTeam.create(data);
-=======
-    await UserTeam.create(data);
-
-    const team = await Team.findOne({
-        where: { id: params.id },
-        attributes: ['id', 'name']
-    });
->>>>>>> acd2c6f9
 
     const { https, domain } = server.methods.config('frontend');
     await server.app.events.emit(server.app.event.SEND_EMAIL, {
