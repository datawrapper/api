--- conflicted
+++ resolved
@@ -1,19 +1,6 @@
 const Boom = require('@hapi/boom');
-<<<<<<< HEAD
-const { createResponseConfig } = require('../../../schemas/response');
-const {
-    Chart,
-    Action,
-    ChartPublic,
-    ChartAccessToken,
-    Theme,
-    User
-} = require('@datawrapper/orm/models');
-const get = require('lodash/get');
-=======
 const Joi = require('joi');
 const ReadonlyChart = require('@datawrapper/orm/models/ReadonlyChart');
->>>>>>> e5135c4f
 const set = require('lodash/set');
 const {
     Action,
@@ -78,24 +65,6 @@
         handler: publishData
     });
 
-    // GET /v3/charts/{id}/publish/embed.js
-    server.route({
-        method: 'GET',
-        path: '/publish/embed.js',
-        options: {
-            auth: {
-                strategy: 'admin',
-                access: { scope: ['chart:write'] }
-            },
-            validate: {
-                params: Joi.object({
-                    id: Joi.string().length(5).required()
-                })
-            }
-        },
-        handler: embedJS
-    });
-
     // GET /v3/charts/{id}/publish/status/{version}
     server.route({
         method: 'GET',
@@ -122,27 +91,6 @@
         handler: publishChartStatus
     });
 };
-
-async function embedJS(request, h) {
-    const { params, auth, headers, server } = request;
-    const { createChartWebsite } = server.methods;
-    const user = auth.artifacts;
-    const chart = await server.methods.loadChart(params.id);
-
-    if (!chart || !(await chart.isPublishableBy(user))) {
-        throw Boom.unauthorized();
-    }
-
-    const embedJS = await createChartWebsite(chart, {
-        auth,
-        headers,
-        server,
-        publish: false,
-        onlyEmbedJS: true
-    });
-
-    return h.response(embedJS).header('Content-Type', 'application/javascript');
-}
 
 async function publishChart(request, h) {
     const { params, auth, headers, server } = request;
@@ -388,48 +336,26 @@
 
     data.chart.theme = themeId;
 
-<<<<<<< HEAD
-    // the vis
-    data.visualization = server.app.visualizations.get(chart.type);
-    const themeId = query.theme || chart.theme;
-
-    data.chart.theme = themeId;
-
-=======
->>>>>>> e5135c4f
     // the theme
     const theme = await Theme.findByPk(themeId);
     data.theme = {
         id: theme.id,
-<<<<<<< HEAD
-        data: await theme.getMergedData()
-=======
         data: await theme.getMergedData(),
         fonts: theme.fonts
->>>>>>> e5135c4f
     };
 
     // the styles
     const styleRes = await request.server.inject({
-<<<<<<< HEAD
-        url: `/v3/visualizations/${data.visualization.id}/styles?theme=${themeId}`,
-=======
         url: `/v3/visualizations/${
             data.visualization.id
         }/styles.css?theme=${themeId}&transparent=${!!query.transparent}`,
->>>>>>> e5135c4f
         auth,
         headers
     });
     data.styles = styleRes.result;
 
-<<<<<<< HEAD
-    const htmlBodyResults = await server.app.events.emit(
-        server.app.event.CHART_AFTER_BODY_HTML,
-=======
     const htmlBodyResults = await events.emit(
         event.CHART_AFTER_BODY_HTML,
->>>>>>> e5135c4f
         {
             chart: readonlyChart,
             data,
@@ -453,25 +379,6 @@
     // chart translations
     data.translations = getScope('chart', chart.language || 'en-US');
 
-<<<<<<< HEAD
-    data.assets = {};
-
-    const assets = await server.app.events.emit(
-        server.app.event.CHART_ASSETS,
-        {
-            chart,
-            auth,
-            ott: query.ott
-        },
-        { filter: 'success' }
-    );
-
-    assets
-        .filter(el => typeof el === 'object')
-        .forEach(({ id, asset }) => {
-            data.assets[id] = asset;
-        });
-=======
     data.assets = (
         await server.app.events.emit(
             server.app.event.CHART_ASSETS,
@@ -487,7 +394,6 @@
     data.externalDataUrl = await events.emit(event.EXTERNAL_DATA_URL, null, {
         filter: 'first'
     });
->>>>>>> e5135c4f
 
     if (query.ott) {
         await ChartAccessToken.destroy({
