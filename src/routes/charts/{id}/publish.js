--- conflicted
+++ resolved
@@ -1,21 +1,15 @@
 const Boom = require('@hapi/boom');
-<<<<<<< HEAD
-const { createResponseConfig } = require('../../../schemas/response');
-const {
-    Chart,
-    Action,
-    ChartPublic,
-    ChartAccessToken,
-    Theme,
-    User
-} = require('@datawrapper/orm/models');
-const get = require('lodash/get');
-=======
 const Joi = require('joi');
 const ReadonlyChart = require('@datawrapper/orm/models/ReadonlyChart');
->>>>>>> 5ae0024b
 const set = require('lodash/set');
-const { Action, Chart, ChartAccessToken, ChartPublic, User } = require('@datawrapper/orm/models');
+const {
+    Action,
+    Chart,
+    ChartAccessToken,
+    ChartPublic,
+    User,
+    Theme
+} = require('@datawrapper/orm/models');
 const { Op } = require('@datawrapper/orm').db;
 const { createResponseConfig } = require('../../../schemas/response');
 const { findConfigPath } = require('@datawrapper/service-utils/findConfig');
@@ -379,7 +373,6 @@
     );
     data.chartAfterHeadHTML = htmlHeadResults.join('\n');
 
-<<<<<<< HEAD
     // chart translations
     data.translations = getScope('chart', chart.language || 'en-US');
 
@@ -394,17 +387,11 @@
             { filter: 'success' }
         )
     ).filter(el => typeof el === 'object');
-=======
-    // chart locales
-    data.locales = getScope('chart', readonlyChart.language || 'en-US');
->>>>>>> 5ae0024b
 
     data.externalDataUrl = await events.emit(event.EXTERNAL_DATA_URL, null, {
         filter: 'first'
     });
 
-<<<<<<< HEAD
-=======
     await events.emit(event.CHART_PUBLISH_DATA, {
         chart: readonlyChart,
         auth,
@@ -412,7 +399,6 @@
         data
     });
 
->>>>>>> 5ae0024b
     if (query.ott) {
         await ChartAccessToken.destroy({
             where: {
