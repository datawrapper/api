const Hapi = require('@hapi/hapi');
const Boom = require('@hapi/boom');
const Joi = require('@hapi/joi');
const HapiSwagger = require('hapi-swagger');
const get = require('lodash/get');
const ORM = require('@datawrapper/orm');
const fs = require('fs-extra');
const path = require('path');
const { validateAPI, validateORM, validateFrontend } = require('@datawrapper/schemas/config');
const schemas = require('@datawrapper/schemas');
const { findConfigPath } = require('@datawrapper/shared/node/findConfig');

const CodedError = require('@datawrapper/shared/CodedError');

const { generateToken, loadChart } = require('./utils');
const { addScope } = require('./utils/l10n');
const { ApiEventEmitter, eventList } = require('./utils/events');

const pkg = require('../package.json');
const configPath = findConfigPath();
const config = require(configPath);

const DW_DEV_MODE = JSON.parse(process.env.DW_DEV_MODE || 'false');

validateAPI(config.api);
validateORM(config.orm);
validateFrontend(config.frontend);

const host = config.api.subdomain
    ? `${config.api.subdomain}.${config.api.domain}`
    : config.api.domain;

const port = config.api.port || 3000;

const OpenAPI = {
    plugin: HapiSwagger,
    options: {
        debug: DW_DEV_MODE,
        host: DW_DEV_MODE ? `${host}:${port}` : host,
        schemes: DW_DEV_MODE ? ['http'] : ['https'],
        info: {
            title: 'Datawrapper API v3 Documentation',
            version: pkg.version,
            'x-info': DW_DEV_MODE
                ? {
                      node: process.version,
                      hapi: pkg.dependencies.hapi
                  }
                : undefined
        },
        sortPaths: 'path-method',
        jsonPath: '/',
        basePath: '/v3/',
        documentationPage: DW_DEV_MODE,
        swaggerUI: DW_DEV_MODE,
        deReference: true
    }
};

const server = Hapi.server({
    host: 'localhost',
    address: '0.0.0.0',
    port,
    tls: false,
    router: { stripTrailingSlash: true },
    /* https://hapijs.com/api#-serveroptionsdebug */
    debug: DW_DEV_MODE ? { request: ['implementation'] } : false,
    routes: {
        cors: {
            origin: config.api.cors,
            credentials: true
        },
        validate: {
            async failAction(request, h, err) {
                throw Boom.badRequest('Invalid request payload input: ' + err.message);
            }
        }
    }
});

function getLogLevel() {
    if (DW_DEV_MODE) {
        return 'debug';
    }

    switch (process.env.NODE_ENV) {
        case 'test':
            return 'error';
        default:
            return 'info';
    }
}

async function getVersionInfo() {
    const { version } = pkg;
    const { COMMIT } = process.env;
    if (COMMIT) {
        return { commit: COMMIT, version: `${version} (${COMMIT})` };
    }

    try {
        const { promisify } = require('util');
        const exec = promisify(require('child_process').exec);
        const { stdout } = await exec('git rev-parse --short HEAD');
        const commit = stdout.trim();
        return { commit, version: `${version} (${commit})` };
    } catch (error) {
        return { version };
    }
}

async function configure(options = { usePlugins: true, useOpenAPI: true }) {
    const { commit, version } = await getVersionInfo();
    await server.register({
        plugin: require('hapi-pino'),
        options: {
            prettyPrint: true,
            timestamp: () => `,"time":"${new Date().toISOString()}"`,
            logEvents: ['request', 'log', 'onPostStart', 'onPostStop', 'request-error'],
            level: getLogLevel(),
            base: { name: commit || version },
            redact: ['req.headers.authorization', 'req.headers.cookie', 'res.headers["set-cookie"]']
        }
    });

    server.logger().info(
        {
            VERSION: version,
            CONFIG_FILE: configPath,
            NODE_ENV: process.env.NODE_ENV,
            NODE_VERSION: process.version,
            PID: process.pid
        },
        '[Initialize] Starting server ...'
    );

    // load translations
    try {
        const localePath = path.join(__dirname, '../locale');
        const localeFiles = await fs.readdir(localePath);
        const locales = {};
        for (let i = 0; i < localeFiles.length; i++) {
            const file = localeFiles[i];
            if (/[a-z]+_[a-z]+\.json/i.test(file)) {
                locales[file.split('.')[0]] = JSON.parse(
                    await fs.readFile(path.join(localePath, file))
                );
            }
        }
        addScope('core', locales);
    } catch (e) {}

    await ORM.init(config);
    await ORM.registerPlugins();

    /* register api plugins with core db */
    require('@datawrapper/orm/models/Plugin').register(
        'datawrapper-api',
        Object.keys(config.plugins)
    );

    server.validator(Joi);

    server.app.event = eventList;
    server.app.events = new ApiEventEmitter({ logger: server.logger });
    server.app.visualizations = new Map();
    server.app.exportFormats = new Set();
    server.app.scopes = new Set();
    server.app.adminScopes = new Set();

    server.method('getModel', name => ORM.db.models[name]);
    server.method('config', key => (key ? config[key] : config));
    server.method('generateToken', generateToken);
    server.method('logAction', require('@datawrapper/orm/utils/action').logAction);
    server.method('createChartWebsite', require('./publish/create-chart-website.js'));
    server.method('registerVisualization', function(plugin, visualizations = []) {
        visualizations.forEach(vis => {
            const visualization = server.app.visualizations.get(vis.id);

            if (visualization) {
                server
                    .logger()
                    .warn(
                        { status: 'skipping', registeredBy: plugin },
                        `[Visualization] "${vis.id}" already registered.`
                    );
                return;
            }

            vis.__plugin = plugin;
            vis.libraries = vis.libraries || [];
            server.app.visualizations.set(vis.id, vis);
        });
    });
    server.method('getScopes', (admin = false) => {
        return admin
            ? [...server.app.scopes, ...server.app.adminScopes]
            : Array.from(server.app.scopes);
    });

    const { validateThemeData } = schemas.initialize({
        getSchema: config.api.schemaBaseUrl
            ? loadSchemaFromUrl(config.api.schemaBaseUrl)
            : undefined
    });
    server.method('validateThemeData', validateThemeData);
<<<<<<< HEAD
    server.method('login', require('./auth/utils').login);
=======
    server.method('loadChart', loadChart);
>>>>>>> cdad510e

    if (DW_DEV_MODE) {
        server.register([require('@hapi/inert'), require('@hapi/vision')]);
    }

    await server.register(require('./auth/dw-auth'));

    const routeOptions = {
        routes: { prefix: '/v3' }
    };
    if (options.useOpenAPI) {
        await server.register(OpenAPI, routeOptions);
    }
    if (options.usePlugins) {
        await server.register([require('./plugin-loader')], routeOptions);
    }
    await server.register([require('./routes')], routeOptions);

    const { events, event } = server.app;
    const { general, frontend } = server.methods.config();
    const { localChartAssetRoot } = general;
    const registeredEvents = events.eventNames();
    const hasRegisteredDataPlugins =
        registeredEvents.includes(event.GET_CHART_ASSET) &&
        registeredEvents.includes(event.PUT_CHART_ASSET);

    if (localChartAssetRoot === undefined && !hasRegisteredDataPlugins) {
        server
            .logger()
            .error(
                '[Config] You need to configure `general.localChartAssetRoot` or install a plugin that implements chart asset storage.'
            );
        process.exit(1);
    }

    if (!hasRegisteredDataPlugins) {
        events.on(event.GET_CHART_ASSET, async function({ chart, filename }) {
            const filePath = path.join(localChartAssetRoot, getDataPath(chart.createdAt), filename);
            try {
                await fs.access(filePath, fs.constants.R_OK);
            } catch (e) {
                throw new CodedError('notFound', 'chart asset not found');
            }
            return fs.createReadStream(filePath);
        });

        events.on(event.PUT_CHART_ASSET, async function({ chart, data, filename }) {
            const outPath = path.join(localChartAssetRoot, getDataPath(chart.createdAt));

            await fs.mkdir(outPath, { recursive: true });
            await fs.writeFile(path.join(outPath, filename), data);
            return { code: 204 };
        });
    }

    const hasRegisteredPublishPlugin = registeredEvents.includes(event.PUBLISH_CHART);

    if (general.localChartPublishRoot === undefined && !hasRegisteredPublishPlugin) {
        server
            .logger()
            .error(
                '[Config] You need to configure `general.localChartPublishRoot` or install a plugin that implements chart publication.'
            );
        process.exit(1);
    }

    if (!hasRegisteredPublishPlugin) {
        const protocol = frontend.https ? 'https' : 'http';
        events.on(event.PUBLISH_CHART, async ({ chart, outDir, fileMap }) => {
            const dest = path.resolve(general.localChartPublishRoot, chart.publicId);

            for (const file of fileMap) {
                const basename = path.basename(file);
                const dir = path.dirname(file);

                const out =
                    dir === '.'
                        ? path.resolve(dest, basename)
                        : path.resolve(dest, '..', dir, basename);

                await fs.copy(path.join(outDir, basename), out, { overwrite: dir === '.' });
            }

            await fs.remove(outDir);

            return `${protocol}://${general.chart_domain}/${chart.publicId}`;
        });
    }

    server.route({
        method: '*',
        path: '/{p*}',
        options: {
            auth: false
        },
        handler: (request, h) => {
            const { pathname = '' } = get(request, 'url', {});
            if (pathname.startsWith('/3')) {
                return h.redirect(pathname.replace('/3', '/v3')).permanent();
            }

            return Boom.notFound();
        }
    });
}

process.on('unhandledRejection', err => {
    console.error(err);
    process.exit(1);
});

async function init(options) {
    await configure(options);
    server.initialize();

    return server;
}

async function start() {
    await configure();

    if (process.argv.includes('--check') || process.argv.includes('-c')) {
        server.logger().info("\n\n[Check successful] The server shouldn't crash on startup");
        process.exit(0);
    }

    server.start();

    setTimeout(() => {
        if (process.send) {
            server.logger().info('sending READY signal to pm2');
            process.send('ready');
        }
    }, 100);

    process.on('SIGINT', async function() {
        server.logger().info('received SIGINT signal, closing all connections...');
        await server.stop();
        server.logger().info('server has stopped');
        process.exit(0);
    });

    return server;
}

function loadSchemaFromUrl(baseUrl) {
    const got = require('got');
    const cache = {};
    return async id => {
        // use cached schema if available
        if (cache[id]) return cache[id];
        // fetch schema from URL
        const body = await got(`${id}.json`, { prefixUrl: baseUrl }).json();
        cache[id] = body;
        // delete cache after 5 minutes
        setTimeout(() => {
            delete cache[id];
        }, 5 * 6e4);

        return body;
    };
}

function getDataPath(date) {
    const year = date.getUTCFullYear();
    const month = (date.getUTCMonth() + 1).toString().padStart(2, '0');
    return `${year}${month}`;
}

module.exports = { init, start };<|MERGE_RESOLUTION|>--- conflicted
+++ resolved
@@ -204,11 +204,8 @@
             : undefined
     });
     server.method('validateThemeData', validateThemeData);
-<<<<<<< HEAD
     server.method('login', require('./auth/utils').login);
-=======
     server.method('loadChart', loadChart);
->>>>>>> cdad510e
 
     if (DW_DEV_MODE) {
         server.register([require('@hapi/inert'), require('@hapi/vision')]);
