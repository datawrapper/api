--- conflicted
+++ resolved
@@ -23,13 +23,9 @@
     CHART_AFTER_HEAD_HTML: 'CHART_AFTER_HEAD_HTML',
     CHART_BLOCKS: 'CHART_BLOCKS',
     CHART_ASSETS: 'CHART_ASSETS',
-<<<<<<< HEAD
-    PLUGINS_LOADED: 'PLUGINS_LOADED'
-=======
     PLUGINS_LOADED: 'PLUGINS_LOADED',
     EXTERNAL_DATA_URL: 'EXTERNAL_DATA_URL',
     GET_NEXT_PUBLIC_URL: 'GET_NEXT_PUBLIC_URL'
->>>>>>> e5135c4f
 };
 
 module.exports = { ApiEventEmitter, eventList };