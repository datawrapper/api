--- conflicted
+++ resolved
@@ -157,12 +157,8 @@
      * Render the visualizations entry: "index.html"
      */
     const indexHTML = renderHTML({
-<<<<<<< HEAD
         __DW_SVELTE_PROPS__: stringify(publishData),
-=======
-        __DW_SVELTE_PROPS__: stringify(props),
-        CHART_LANGUAGE: locale.split(/_|-/)[0],
->>>>>>> 8a359d38
+        CHART_LANGUAGE: chartLocale.split(/_|-/)[0],
         CHART_HTML: html,
         CHART_HEAD: head,
         POLYFILL_SCRIPT: getAssetLink(`../../lib/${polyfillScript}`),
