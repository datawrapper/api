--- conflicted
+++ resolved
@@ -102,19 +102,11 @@
     for (const asset of publishData.assets) {
         const { name, prefix, shared, value } = asset;
 
-<<<<<<< HEAD
-        if (shared) {
-=======
         if (name === `dataset.${get(chart, 'metadata.data.json') ? 'json' : 'csv'}`) {
             chartData = asset.value;
         }
 
-        if (!shared) {
-            assets[name] = {
-                value
-            };
-        } else {
->>>>>>> 14c8180e
+        if (shared) {
             const hashed = await writeFileHashed(name, value, outDir);
             const assetPath = (prefix ? prefix + '/' : '') + hashed;
 
