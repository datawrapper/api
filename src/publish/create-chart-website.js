const Boom = require('@hapi/boom');
const path = require('path');
const fs = require('fs-extra');
const os = require('os');
const pug = require('pug');
<<<<<<< HEAD
const chartCore = require('@datawrapper/chart-core');
const get = require('lodash/get');
const { stringify, readFileAndHash, copyFileHashed, noop } = require('../utils/index.js');

=======
const { Team } = require('@datawrapper/orm/models');
const chartCore = require('@datawrapper/chart-core');
const dwChart = require('@datawrapper/chart-core/dist/dw-2.0.cjs.js').dw.chart;
const get = require('lodash/get');
const {
    stringify,
    readFileAndHash,
    copyFileHashed,
    writeFileHashed,
    noop
} = require('../utils/index.js');
>>>>>>> e5135c4f
const renderHTML = pug.compileFile(path.resolve(__dirname, './index.pug'));

/**
 * @typedef {Object} Options
 * @property {Object} auth - Hapi.js `auth` object
 * @property {Object} server - Hapi.js `server` object
 * @property {function} [log] - Logging function
 * @property {boolean} [includePolyfills] - Flag to decide if polyfills should get included
 * @property {boolean} [flatRessources] - Flag to rewrite asset paths in index.html
 * @property {boolean} [publish] - Flag to indicate that this chart is to be published (not previewed or exported)
 */

/**
 * @typedef {Object} Result
 * @property {Object} chart - Sequelize Chart model
 * @property {string} data - Chart data (usually csv)
 * @property {string} outDir - Path to the chart website
 * @property {string[]} fileMap - List of files included in `outDir`
 * @property {function} cleanup - Function to remove `outDir`
 */

/**
 * Creates a static website for a given chart.
 * Used for publishing and zip export.
 *
 * @param {string} chartId - ID of the chart
 * @param {Options} options
 * @returns {Result}
 */
module.exports = async function createChartWebsite(
    chart,
    {
        auth,
        headers,
        server,
        log = noop,
        includePolyfills = true,
        flatRessources = false,
        publish = false,
        onlyEmbedJS = false
    } = {}
) {
    /**
     * Load chart information
     * (including metadata, data, basemaps, etc.)
     */
    let { result: publishData } = await server.inject({
        url: `/v3/charts/${chart.id}/publish/data${publish ? '?publish=true' : ''}`,
        auth,
        headers
    });

    if (chart.error) {
        throw Boom.notFound();
    }

    if (!publishData.data) {
        await log('error-data');
        throw Boom.conflict('No chart data available.');
    }

<<<<<<< HEAD
    const chartLocale = publishData.chart.language || 'en-US';
    const locales = {
        dayjs: await loadVendorLocale('dayjs', chartLocale),
        numeral: await loadVendorLocale('numeral', chartLocale)
=======
    const team = await Team.findByPk(chart.organization_id);
    const chartLocale = publishData.chart.language || 'en-US';
    const locales = {
        dayjs: await loadVendorLocale('dayjs', chartLocale, team),
        numeral: await loadVendorLocale('numeral', chartLocale, team)
>>>>>>> e5135c4f
    };

    // no need to await this...
    log('preparing');

    publishData = Object.assign(publishData, {
        isIframe: true,
        isPreview: false,
        locales,
        polyfillUri: `../../lib/vendor`
    });
<<<<<<< HEAD

    log('rendering');

    async function getEmbedJS(parameters) {
        const webComponentJS = await fs.readFile(
            path.join(chartCore.path.dist, 'web-component.js'),
            'utf-8'
        );

        const { result: embedCodes } = await server.inject({
            url: `/v3/charts/${chart.id}/embed-codes`,
            auth,
            headers
        });

        const responsiveEmbed = embedCodes
            .filter(el => el.id === 'responsive')[0]
            .code.replace(/'/g, "\\'")
            .replace(/\//g, '\\/')
            .replace(/\n/g, '');

        // be careful: this needs to run in IE11, too
        const embedJS = `(function() {
// determine the script origin
var scripts = document.getElementsByTagName('script');

var origin = scripts[scripts.length - 1]
    .getAttribute('src')
    .split('/')
    .slice(0, -1)
    .join('/');

if (!document.head.attachShadow) {
    // all bets are off, back to iframe
    var responsiveEmbed = '${responsiveEmbed}';
    document.write(responsiveEmbed.replace(/src="null"/g, 'src="' + origin + '/index.html"'));
} else {
    ${webComponentJS}

    __dw.render(Object.assign(
        ${JSON.stringify(parameters)},
        { origin: origin }
    ));
}})()`;
        return embedJS;
    }
=======
>>>>>>> e5135c4f

    if (onlyEmbedJS) {
        const frontend = server.methods.config('frontend');
        const api = server.methods.config('api');

        const frontendBase = `${frontend.https ? 'https' : 'http'}://${frontend.domain}`;
        const chartCoreBase = `${frontendBase}/lib/chart-core`;

        publishData.dependencies = [
            `${chartCoreBase}/dw-2.0.min.js`,
            ...publishData.visualization.libraries,
            `${api.https ? 'https' : 'http'}://${api.subdomain}.${api.domain}/v3/visualizations/${
                publishData.visualization.id
            }/script.js`
        ];

        publishData.blocks = publishData.blocks.map(block => {
            block.source.js = `${frontendBase}${block.source.js}`;
            block.source.css = `${frontendBase}${block.source.css}`;
            return block;
        });

        return await getEmbedJS(publishData);
    }

    const { html, head } = chartCore.svelte.render(publishData);

    let dependencies = ['dw-2.0.min.js'].map(file => path.join(chartCore.path.dist, file));

    /* Create a temporary directory */
    const outDir = await fs.mkdtemp(path.resolve(os.tmpdir(), `dw-chart-${chart.id}-`));

    /* Copy assets */
    const assets = {};
    const assetsFiles = [];
    for (const asset of publishData.assets) {
        const { name, prefix, shared, value } = asset;
        if (!shared) {
            assets[name] = {
                value
            };
        } else {
            const hashed = await writeFileHashed(name, value, outDir);
            const assetPath = (prefix ? prefix + '/' : '') + hashed;

            assets[name] = {
                shared: true,
                url: getAssetLink(`../../lib/${assetPath}`)
            };

            assetsFiles.push(`lib/${assetPath}`);
        }
    }
    publishData.assets = assets;

    /* Copy dependencies into temporary directory and hash them on the way */
    const dependencyPromises = [
        dependencies,
        publishData.visualization.libraries.map(lib => lib.file)
    ]
        .flat()
        .map(filePath => copyFileHashed(filePath, outDir));

    dependencies = (await Promise.all(dependencyPromises)).map(file =>
        path.join('lib/vendor/', file)
    );

    const { fileName, content } = await readFileAndHash(publishData.visualization.script);

    const [coreScript] = await Promise.all([
        copyFileHashed(path.join(chartCore.path.dist, 'main.js'), path.join(outDir)),
        fs.writeFile(path.join(outDir, fileName), content)
    ]);

    const [polyfillScript] = await Promise.all([
        copyFileHashed(path.join(chartCore.path.dist, 'load-polyfills.js'), path.join(outDir)),
        fs.writeFile(path.join(outDir, fileName), content)
    ]);

    dependencies.push(path.join('lib/vis/', fileName));

    function getAssetLink(asset) {
        return flatRessources ? path.basename(asset) : asset;
    }

    const blocksFilePromises = publishData.blocks
        .filter(block => block.include && block.prefix)
        .map(async ({ prefix, publish, blocks }) => {
            const [js, css] = await Promise.all([
                copyFileHashed(publish.js, outDir, { prefix }),
                copyFileHashed(publish.css, outDir, { prefix })
            ]);
            return {
                source: {
                    js: getAssetLink(`../../lib/blocks/${js}`),
                    css: getAssetLink(`../../lib/blocks/${css}`)
                },
                blocks
            };
        });

    const publishedBlocks = await Promise.all(blocksFilePromises);
    const blocksFiles = publishedBlocks
        .map(({ source }) => [source.js.replace('../../', ''), source.css.replace('../../', '')])
        .flat();

    publishData.blocks = publishedBlocks;
<<<<<<< HEAD
=======

    const css = publishData.styles;
    delete publishData.styles;

>>>>>>> e5135c4f
    /**
     * Render the visualizations entry: "index.html"
     */
    const indexHTML = renderHTML({
        __DW_SVELTE_PROPS__: stringify(publishData),
        CHART_LANGUAGE: chartLocale.split(/_|-/)[0],
<<<<<<< HEAD
=======
        META_ROBOTS: 'noindex, nofollow',
>>>>>>> e5135c4f
        CHART_HTML: html,
        CHART_HEAD: head,
        POLYFILL_SCRIPT: getAssetLink(`../../lib/${polyfillScript}`),
        CORE_SCRIPT: getAssetLink(`../../lib/${coreScript}`),
        SCRIPTS: dependencies.map(file => getAssetLink(`../../${file}`)),
        CSS: `${publishData.styles.fonts}\n${publishData.styles.css}`,
        CHART_CLASS: [
            `vis-height-${get(publishData.visualization, 'height', 'fit')}`,
            `theme-${get(publishData.theme, 'id')}`,
            `vis-${get(publishData.visualization, 'id')}`
        ]
    });

    publishData.dependencies = dependencies.map(file => getAssetLink(`../../${file}`));

    let polyfillFiles = [];
    if (includePolyfills) {
        /* Copy polyfills to destination */
        const polyfillPromises = chartCore.polyfills.map(async filePath => {
            const file = path.basename(filePath);
            await fs.copyFile(filePath, path.join(outDir, file));
            return path.join('lib/vendor/', file);
        });
        polyfillFiles = await Promise.all(polyfillPromises);
    }

    publishData.dependencies = dependencies.map(file => getAssetLink(`../../${file}`));

    await fs.writeFile(path.join(outDir, 'embed.js'), await getEmbedJS(publishData), {
        encoding: 'utf-8'
    });

    /* write "index.html", visualization Javascript and other assets */
    await fs.writeFile(path.join(outDir, 'index.html'), indexHTML, { encoding: 'utf-8' });

    /* write "data.csv", including changes made in step 2 */
    const dataset = await dwChart(publishData.chart).load(publishData.data);
    const isJSON = get(publishData.chart, 'metadata.data.json');
    const dataFile = `data.${isJSON ? 'json' : 'csv'}`;
    await fs.writeFile(
        path.join(outDir, dataFile),
        isJSON ? JSON.stringify(dataset) : dataset.csv(),
        { encoding: 'utf-8' }
    );

    const fileMap = [
        ...dependencies,
        ...polyfillFiles,
        ...blocksFiles,
        ...assetsFiles,
        path.join('lib/', polyfillScript),
        path.join('lib/', coreScript),
        'index.html',
<<<<<<< HEAD
        'embed.js'
=======
        dataFile
>>>>>>> e5135c4f
    ];

    async function cleanup() {
        await fs.remove(outDir);
    }

<<<<<<< HEAD
    return { data: publishData.data, outDir, fileMap, cleanup };
=======
    return { data: publishData, outDir, fileMap, cleanup };
>>>>>>> e5135c4f
};

async function loadVendorLocale(vendor, locale, team) {
    const basePath = path.resolve(
        __dirname,
        '../../node_modules/@datawrapper/locales/locales/',
        vendor
    );
    const culture = locale.replace('_', '-').toLowerCase();
    const tryFiles = [`${culture}.js`];
    if (culture.length > 2) {
        // also try just language as fallback
        tryFiles.push(`${culture.substr(0, 2)}.js`);
    }
    for (let i = 0; i < tryFiles.length; i++) {
        const file = path.join(basePath, tryFiles[i]);
        try {
            const localeBase = await fs.readFile(file, 'utf-8');
            return {
                base: localeBase,
                custom: get(team, `settings.locales.${vendor}.${locale.replace('_', '-')}`, {})
            };
        } catch (e) {
            // file not found, so try next
        }
    }
    // no locale found at all
    return 'null';
}<|MERGE_RESOLUTION|>--- conflicted
+++ resolved
@@ -3,12 +3,6 @@
 const fs = require('fs-extra');
 const os = require('os');
 const pug = require('pug');
-<<<<<<< HEAD
-const chartCore = require('@datawrapper/chart-core');
-const get = require('lodash/get');
-const { stringify, readFileAndHash, copyFileHashed, noop } = require('../utils/index.js');
-
-=======
 const { Team } = require('@datawrapper/orm/models');
 const chartCore = require('@datawrapper/chart-core');
 const dwChart = require('@datawrapper/chart-core/dist/dw-2.0.cjs.js').dw.chart;
@@ -20,7 +14,6 @@
     writeFileHashed,
     noop
 } = require('../utils/index.js');
->>>>>>> e5135c4f
 const renderHTML = pug.compileFile(path.resolve(__dirname, './index.pug'));
 
 /**
@@ -82,18 +75,11 @@
         throw Boom.conflict('No chart data available.');
     }
 
-<<<<<<< HEAD
-    const chartLocale = publishData.chart.language || 'en-US';
-    const locales = {
-        dayjs: await loadVendorLocale('dayjs', chartLocale),
-        numeral: await loadVendorLocale('numeral', chartLocale)
-=======
     const team = await Team.findByPk(chart.organization_id);
     const chartLocale = publishData.chart.language || 'en-US';
     const locales = {
         dayjs: await loadVendorLocale('dayjs', chartLocale, team),
         numeral: await loadVendorLocale('numeral', chartLocale, team)
->>>>>>> e5135c4f
     };
 
     // no need to await this...
@@ -105,7 +91,6 @@
         locales,
         polyfillUri: `../../lib/vendor`
     });
-<<<<<<< HEAD
 
     log('rendering');
 
@@ -152,8 +137,6 @@
 }})()`;
         return embedJS;
     }
-=======
->>>>>>> e5135c4f
 
     if (onlyEmbedJS) {
         const frontend = server.methods.config('frontend');
@@ -261,29 +244,23 @@
         .flat();
 
     publishData.blocks = publishedBlocks;
-<<<<<<< HEAD
-=======
 
     const css = publishData.styles;
     delete publishData.styles;
 
->>>>>>> e5135c4f
     /**
      * Render the visualizations entry: "index.html"
      */
     const indexHTML = renderHTML({
         __DW_SVELTE_PROPS__: stringify(publishData),
         CHART_LANGUAGE: chartLocale.split(/_|-/)[0],
-<<<<<<< HEAD
-=======
         META_ROBOTS: 'noindex, nofollow',
->>>>>>> e5135c4f
         CHART_HTML: html,
         CHART_HEAD: head,
         POLYFILL_SCRIPT: getAssetLink(`../../lib/${polyfillScript}`),
         CORE_SCRIPT: getAssetLink(`../../lib/${coreScript}`),
         SCRIPTS: dependencies.map(file => getAssetLink(`../../${file}`)),
-        CSS: `${publishData.styles.fonts}\n${publishData.styles.css}`,
+        CSS: `${publishData.styles.fonts}\n${css}`,
         CHART_CLASS: [
             `vis-height-${get(publishData.visualization, 'height', 'fit')}`,
             `theme-${get(publishData.theme, 'id')}`,
@@ -331,22 +308,15 @@
         path.join('lib/', polyfillScript),
         path.join('lib/', coreScript),
         'index.html',
-<<<<<<< HEAD
-        'embed.js'
-=======
+        'embed.js',
         dataFile
->>>>>>> e5135c4f
     ];
 
     async function cleanup() {
         await fs.remove(outDir);
     }
 
-<<<<<<< HEAD
     return { data: publishData.data, outDir, fileMap, cleanup };
-=======
-    return { data: publishData, outDir, fileMap, cleanup };
->>>>>>> e5135c4f
 };
 
 async function loadVendorLocale(vendor, locale, team) {
