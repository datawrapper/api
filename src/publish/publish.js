const Boom = require('@hapi/boom');
const path = require('path');
const process = require('process');
const fs = require('fs-extra');
const os = require('os');
const pug = require('pug');
const { Chart, ChartPublic, Action } = require('@datawrapper/orm/models');
const chartCore = require('@datawrapper/chart-core');
const { getDependencies } = require('@datawrapper/chart-core/lib/get-dependencies');
const get = require('lodash/get');
const { stringify, readFileAndHash, copyFileHashed } = require('../utils/index.js');

const { compileCSS } = require('./compile-css');
const renderHTML = pug.compileFile(path.resolve(__dirname, './index.pug'));

async function publishChart(request, h) {
    const startTiming = process.hrtime();
    const { params, auth, server } = request;
    const { events, event, visualizations } = server.app;

    const c = await Chart.findByPk(params.id);
    if (!(await c.isPublishableBy(auth.artifacts))) {
        return Boom.unauthorized();
    }

    /**
     * Load chart information
     * (including metadata, data, basemaps, etc.)
     */
    const { result: chart } = await server.inject({
        url: `/v3/charts/${params.id}?withData=true`,
        auth
    });

    if (chart.error) {
        return Boom.notFound();
    }

    const user = auth.artifacts;

    const publishStatus = [];
    const publishStatusAction = await request.server.methods.logAction(
        user.id,
        `chart/${chart.id}/publish`,
        ''
    );

    async function logPublishStatus(action) {
        publishStatus.push(action);
        return publishStatusAction.update({
            details: publishStatus.join(',')
        });
    }

    const csv = chart.data.chart;
    chart.data.chart = undefined;
    if (!csv) {
        await logPublishStatus('error-data');
        return Boom.conflict('No chart data available.');
    }

    /**
     * Load visualization information
     */
    const vis = visualizations.get(chart.type);
    if (!vis) {
        await logPublishStatus('error-vis-not-supported');
        return Boom.notImplemented(`"${chart.type}" is currently not supported.`);
    }

    if (vis.locale) {
        Object.entries(vis.locale).map(([key, value]) => {
            vis.locale[key] = value[chart.language];
        });
    }

    // no need to await this...
    logPublishStatus('preparing');

    /**
     * Load theme information
     */
    const { result: theme } = await server.inject({
        url: `/v3/themes/${chart.theme}?extend=true`,
        auth
    });

    /**
     * Load assets like CSS, Javascript and translations
     */
    const [css, translations, { fileName, content }] = await Promise.all([
        compileCSS({ theme, filePaths: [chartCore.less, vis.less] }),
        fs.readJSON(path.join(chartCore.path.locale, `${chart.language.replace('_', '-')}.json`)),
        readFileAndHash(vis.script)
    ]);
    theme.less = ''; /* reset "theme.less" to not inline it twice into the HTML */

    /**
     * Collect data for server side rendering with Svelte and Pug
     */
    const props = {
        data: {
            visJSON: vis,
            chartJSON: chart,
            chartData: csv,
            isPreview: false,
            chartLocale: chart.language,
            locales: {} /* NOTE: What about this? */,
            metricPrefix: {} /* NOTE: What about this? */,
            themeId: theme.id,
            fontsJSON: theme.fonts,
            typographyJSON: theme.data.typography,
            templateJS: false
        },
        theme,
        translations
    };

    logPublishStatus('rendering');

    const { html, head } = chartCore.svelte.render(props);

    let dependencies = getDependencies({
        locale: chart.language,
        dependencies: vis.dependencies
    });

    /* Create a temporary directory */
    const outDir = await fs.mkdtemp(path.resolve(os.tmpdir(), `dw-chart-${chart.id}-`));

    /* Copy dependencies into temporary directory and hash them on the way */
    const dependencyPromises = dependencies.map(filePath => {
        return copyFileHashed(path.join(chartCore.path.vendor, filePath), outDir);
    });

    dependencies = await Promise.all(dependencyPromises);

    /**
     * Render the visualizations entry: "index.html"
     */
    const indexHTML = renderHTML({
        __DW_SVELTE_PROPS__: stringify(props),
        CHART_HTML: html,
        CHART_HEAD: head,
        CORE_SCRIPT: stringify(chartCore.script),
        CSS: css,
        SCRIPTS: [
            dependencies.map(d => d.split('/').pop()),
            vis.libraries.map(lib =>
                /* TODO: local <> cdn switch */
                lib.cdn.replace('%asset_domain%', 'datawrapper-stg.dwcdn.net')
            ),
            fileName
        ].flat(),
        CHART_CLASS: [
            `vis-height-${get(vis, 'height', 'fit')}`,
            `theme-${get(theme, 'id')}`,
            `vis-${get(vis, 'id')}`
        ]
    });

<<<<<<< HEAD
    /**
     * Create a temporary directory and write files to it
     */
    const outDir = await fs.mkdtemp(path.resolve(os.tmpdir(), `dw-chart-${chart.id}-`));

    /* start writing static assets and global dependencies */
=======
    /* start writing static assets adn global dependencies */
>>>>>>> 40ac9d01
    const filePromises = [
        'document-register-element.js' /* TODO: check if this can move into main.legacy.js */,
        chartCore.script['main.js'],
        chartCore.script['main.legacy.js']
    ].map(filePath =>
        fs.copyFile(
            path.join(chartCore.path.vendor, filePath),
            path.join(outDir, path.basename(filePath))
        )
    );

    /* write "index.html", visualization Javascript and other assets */
    await Promise.all([
        fs.writeFile(path.join(outDir, 'index.html'), indexHTML, { encoding: 'utf-8' }),
        fs.writeFile(path.join(outDir, fileName), content),
        ...filePromises
    ]);

    /**
     * The hard work is done!
     * The only thing left is to move the published chart to it's public directory
     * and update some database entries!
     */

    /* increment public version */
    const newPublicVersion = chart.publicVersion + 1;

    logPublishStatus('uploading');

    /* move assets to publish location */
    let destination, eventError;
    try {
        destination = await events.emit(
            event.PUBLISH_CHART,
            {
                outDir,
                chart: {
                    id: chart.id,
                    public_version: newPublicVersion
                }
            },
            { filter: 'first' }
        );
    } catch (error) {
        server.logger().error(error);
        eventError = error;
    }

    /**
     * All files were moved and the temporary directory is not needed anymore.
     */
    await fs.remove(outDir);

    if (eventError) {
        throw Boom.badGateway();
    }

    const now = new Date();
    const chartUpdatePromise = Chart.update(
        {
            public_version: newPublicVersion,
            published_at: now,
            public_url: destination,
            last_edit_step: 5
        },
        { where: { id: chart.id }, limit: 1 }
    );

    /* create or update chart public table row */
    const chartPublicPromise = ChartPublic.upsert({
        id: chart.id,
        title: chart.title,
        type: chart.type,
        metadata: chart.metadata,
        external_data: chart.external_data,
        first_published_at: chart.public_version ? undefined : now,
        author_id: chart.author_id,
        organization_id: chart.organization_id
    });

    await Promise.all([chartUpdatePromise, chartPublicPromise]);

    request.logger.debug({ dest: destination }, `Chart [${chart.id}] published`);

    const endTiming = process.hrtime(startTiming);

    // log action that chart has been published
    await request.server.methods.logAction(user.id, `chart/publish`, chart.id);

    await publishStatusAction.destroy();

    return {
        version: newPublicVersion,
        url: destination,
        timing: `${endTiming[0]}s ${Math.round(endTiming[1] / 1000000)}ms`
    };
}

async function publishChartStatus(request, h) {
    const { params, auth } = request;

    const chart = await Chart.findByPk(params.id);
    if (!(await chart.isEditableBy(auth.artifacts))) {
        return Boom.unauthorized();
    }

    const publishAction = await Action.findOne({
        where: {
            key: `chart/${chart.id}/publish`
        },
        order: [['id', 'DESC']]
    });

    if (!publishAction) return Boom.notFound();

    return {
        progress: publishAction.details.split(',')
    };
}

module.exports = { publishChart, publishChartStatus };<|MERGE_RESOLUTION|>--- conflicted
+++ resolved
@@ -159,16 +159,11 @@
         ]
     });
 
-<<<<<<< HEAD
     /**
      * Create a temporary directory and write files to it
      */
     const outDir = await fs.mkdtemp(path.resolve(os.tmpdir(), `dw-chart-${chart.id}-`));
 
-    /* start writing static assets and global dependencies */
-=======
-    /* start writing static assets adn global dependencies */
->>>>>>> 40ac9d01
     const filePromises = [
         'document-register-element.js' /* TODO: check if this can move into main.legacy.js */,
         chartCore.script['main.js'],
