{
    "name": "@datawrapper/api",
    "version": "2.9.0",
    "description": "This repository contains the new Node.js based API that will power the future of Datawrapper.",
    "homepage": "https://github.com/datawrapper/datawrapper-api#readme",
    "bugs": {
        "url": "https://github.com/datawrapper/datawrapper-api/issues"
    },
    "license": "UNLICENSED",
    "author": "Datawrapper GmbH",
    "files": [
        "src",
        "scripts",
        "config.tpl.js"
    ],
    "main": "src/index.js",
    "bin": {
        "dw-api": "src/index.js",
        "dw-sync": "scripts/sync-db.js",
        "dw-update": "scripts/update.js"
    },
    "scripts": {
        "format": "prettier '**/*.js' --write",
        "lint": "prettier --check '**/*.js' && healthier '**/*.js'",
        "test": "DW_CONFIG_PATH=test/_config.test.js ava --verbose || true",
        "clean:db": "DW_CONFIG_PATH=test/_config.test.js node test/helpers/teardown.js",
        "posttest": "npm run clean:db",
        "dev": "NODE_ENV=development nodemon src/index.js",
        "api": "node src/index.js",
        "start": "node src/index.js"
    },
    "repository": {
        "type": "git",
        "url": "git+https://github.com/datawrapper/datawrapper-api.git"
    },
    "dependencies": {
        "@datawrapper/chart-core": "8.1.1",
        "@datawrapper/locales": "1.0.0",
        "@datawrapper/orm": "^3.11.0",
        "@datawrapper/schemas": "^1.3.0",
        "@datawrapper/shared": "0.23.0",
        "@hapi/boom": "9.1.0",
        "@hapi/hapi": "19.1.1",
<<<<<<< HEAD
        "@hapi/joi": "17.1.1",
        "arg": "4.1.3",
=======
        "@hapi/joi": "15.1.1",
        "arg": "4.1.2",
>>>>>>> 0c40236e
        "assign-deep": "1.0.1",
        "autoprefixer": "9.7.4",
        "bcryptjs": "2.4.3",
        "chalk": "3.0.0",
        "cssnano": "4.1.10",
        "fs-extra": "8.1.0",
        "got": "10.6.0",
        "hapi-auth-bearer-token": "6.2.1",
        "hapi-pino": "6.5.0",
        "hapi-swagger": "10.3.0",
        "humps": "2.0.1",
        "jsesc": "2.5.2",
        "less": "3.11.1",
        "lodash": "4.17.15",
        "mime": "2.4.4",
        "nanoid": "2.1.11",
        "postcss": "7.0.27",
        "postcss-default-unit": "1.0.0",
        "postcss-discard": "0.3.5",
        "postcss-less": "3.1.4",
        "pug": "2.0.4",
        "tar": "6.0.1"
    },
    "devDependencies": {
        "@hapi/inert": "5.2.2",
        "@hapi/vision": "5.5.4",
        "ava": "~3.5.2",
        "babel-eslint": "~10.1.0",
        "dotenv": "~8.2.0",
        "healthier": "~3.3.0",
        "husky": "~4.2.3",
        "lint-staged": "~9.4.3",
        "nodemon": "~2.0.2",
        "openapi-schema-validator": "~3.0.3",
        "prettier": "~1.19.1",
        "tap-xunit": "~2.4.1"
    },
    "lint-staged": {
        "*.js": [
            "prettier --write",
            "healthier",
            "git add"
        ]
    },
    "eslintConfig": {
        "parser": "babel-eslint",
        "rules": {
            "no-console": [
                "error",
                {
                    "allow": [
                        "warn",
                        "error"
                    ]
                }
            ],
            "camelcase": [
                "warn",
                {
                    "ignoreDestructuring": true,
                    "properties": "never"
                }
            ]
        }
    },
    "prettier": {
        "tabWidth": 4,
        "semi": true,
        "printWidth": 100,
        "singleQuote": true
    },
    "husky": {
        "hooks": {
            "pre-commit": "lint-staged"
        }
    },
    "ava": {
        "files": [
            "**/*.test.js",
            "!plugins/**/*"
        ],
        "require": [
            "./test/helpers/setup.js"
        ],
        "snapshotDir": "test/__snapshots__"
    }
}<|MERGE_RESOLUTION|>--- conflicted
+++ resolved
@@ -41,13 +41,8 @@
         "@datawrapper/shared": "0.23.0",
         "@hapi/boom": "9.1.0",
         "@hapi/hapi": "19.1.1",
-<<<<<<< HEAD
-        "@hapi/joi": "17.1.1",
-        "arg": "4.1.3",
-=======
         "@hapi/joi": "15.1.1",
         "arg": "4.1.2",
->>>>>>> 0c40236e
         "assign-deep": "1.0.1",
         "autoprefixer": "9.7.4",
         "bcryptjs": "2.4.3",
