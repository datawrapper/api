{
    "name": "@datawrapper/api",
    "version": "2.9.0",
    "description": "This repository contains the new Node.js based API that will power the future of Datawrapper.",
    "homepage": "https://github.com/datawrapper/datawrapper-api#readme",
    "bugs": {
        "url": "https://github.com/datawrapper/datawrapper-api/issues"
    },
    "license": "UNLICENSED",
    "author": "Datawrapper GmbH",
    "files": [
        "src",
        "scripts",
        "config.tpl.js"
    ],
    "main": "src/index.js",
    "bin": {
        "dw-api": "src/index.js",
        "dw-sync": "scripts/sync-db.js",
        "dw-update": "scripts/update.js"
    },
    "scripts": {
        "format": "prettier '**/*.js' --write",
        "lint": "prettier --check '**/*.js' && healthier '**/*.js'",
        "test": "DW_CONFIG_PATH=test/_config.test.js ava --verbose || true",
        "test:update-snapshots": "DW_CONFIG_PATH=test/_config.test.js ava --update-snapshots",
        "update-translations": "node scripts/update-translations.js",
        "clean:db": "DW_CONFIG_PATH=test/_config.test.js node test/helpers/teardown.js",
        "posttest": "npm run clean:db",
        "dev": "NODE_ENV=development nodemon src/index.js",
        "api": "node src/index.js",
        "start": "node src/index.js"
    },
    "nodemonConfig": {
        "ignore": [
            "d3*/src/*",
            "d3*/static/*",
            "d3*/tests/*",
            "locator-maps/src/*",
            "locator-maps/static/*",
            "locator-maps/tests/*",
            "tables/src/*",
            "tables/static/*",
            "tables/tests/*",
            "team-*/src/*",
            "team-*/static/*",
            "admin-*/src/*",
            "admin-*/static/*",
            "visualization*/src/*",
            "visualization*/static/*",
            "visualization*/tests/*",
            "external-data/src/*",
            "external-data/static/*",
            "simple-maps/src/*",
            "simple-maps/static/*",
            "image-publishing/src/*",
            "image-publishing/static/*",
            "subscriptions/src/*",
            "subscriptions/static/*",
            "social-sharing/src/*",
            "social-sharing/static/*",
            "chart-locale-select/src/*",
            "chart-locale-select/static/*",
            "themes/static/*"
        ]
    },
    "repository": {
        "type": "git",
        "url": "git+https://github.com/datawrapper/datawrapper-api.git"
    },
    "dependencies": {
<<<<<<< HEAD
        "@datawrapper/chart-core": "^8.28.1",
=======
        "@datawrapper/chart-core": "^8.27.3",
>>>>>>> 10b4ffcc
        "@datawrapper/locales": "^1.2.1",
        "@datawrapper/orm": "^3.22.1",
        "@datawrapper/schemas": "^1.11.0",
        "@datawrapper/service-utils": "^0.3.0",
        "@hapi/boom": "9.1.0",
        "@hapi/catbox-memory": "5.0.0",
        "@hapi/catbox-redis": "5.0.5",
        "@hapi/crumb": "^8.0.1",
        "@hapi/hapi": "19.1.1",
        "@hapi/inert": "6.0.1",
        "@hapi/joi": "17.1.1",
        "@hapi/vision": "6.0.0",
        "arg": "4.1.2",
        "assign-deep": "1.0.1",
        "autoprefixer": "^9.7.6",
        "bcryptjs": "2.4.3",
        "chalk": "3.0.0",
        "cssnano": "4.1.10",
        "esm": "^3.2.25",
        "fs-extra": "8.1.0",
        "got": "10.7.0",
        "hapi-auth-bearer-token": "6.2.1",
        "hapi-pino": "6.5.0",
        "hapi-swagger": "13.0.2",
        "humps": "2.0.1",
        "ioredis": "4.17.3",
        "jsesc": "2.5.2",
        "less": "3.11.1",
        "lodash": "4.17.19",
        "mime": "2.4.4",
        "nanoid": "2.1.11",
        "otplib": "^12.0.1",
        "postcss": "7.0.27",
        "postcss-default-unit": "1.0.0",
        "postcss-discard": "0.3.7",
        "postcss-less": "3.1.4",
        "pug": "3.0.1",
        "sanitize-html": "^1.23.0",
        "tar": "6.0.1",
        "yub": "^0.11.1"
    },
    "devDependencies": {
        "ava": "~3.5.2",
        "babel-eslint": "~10.1.0",
        "dotenv": "~8.2.0",
        "healthier": "~3.3.0",
        "husky": "~4.2.5",
        "lint-staged": "~9.4.3",
        "nodemon": "~2.0.3",
        "openapi-schema-validator": "~3.0.3",
        "prettier": "^2.0.5",
        "tap-xunit": "~2.4.1"
    },
    "lint-staged": {
        "*.js": [
            "prettier --write",
            "healthier",
            "git add"
        ]
    },
    "eslintConfig": {
        "parser": "babel-eslint",
        "rules": {
            "no-console": [
                "error",
                {
                    "allow": [
                        "warn",
                        "error"
                    ]
                }
            ],
            "camelcase": [
                "warn",
                {
                    "ignoreDestructuring": true,
                    "properties": "never"
                }
            ]
        }
    },
    "prettier": {
        "arrowParens": "avoid",
        "printWidth": 100,
        "semi": true,
        "singleQuote": true,
        "tabWidth": 4,
        "trailingComma": "none"
    },
    "husky": {
        "hooks": {
            "pre-commit": "lint-staged"
        }
    },
    "ava": {
        "files": [
            "**/*.test.js",
            "!plugins/**/*"
        ],
        "require": [
            "./test/helpers/setup.js"
        ],
        "snapshotDir": "test/__snapshots__"
    }
}<|MERGE_RESOLUTION|>--- conflicted
+++ resolved
@@ -69,11 +69,7 @@
         "url": "git+https://github.com/datawrapper/datawrapper-api.git"
     },
     "dependencies": {
-<<<<<<< HEAD
         "@datawrapper/chart-core": "^8.28.1",
-=======
-        "@datawrapper/chart-core": "^8.27.3",
->>>>>>> 10b4ffcc
         "@datawrapper/locales": "^1.2.1",
         "@datawrapper/orm": "^3.22.1",
         "@datawrapper/schemas": "^1.11.0",
