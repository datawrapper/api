{
    "name": "@datawrapper/api",
    "version": "2.9.0",
    "description": "This repository contains the new Node.js based API that will power the future of Datawrapper.",
    "homepage": "https://github.com/datawrapper/datawrapper-api#readme",
    "bugs": {
        "url": "https://github.com/datawrapper/datawrapper-api/issues"
    },
    "license": "UNLICENSED",
    "author": "Datawrapper GmbH",
    "files": [
        "src",
        "scripts",
        "config.tpl.js"
    ],
    "main": "src/index.js",
    "bin": {
        "dw-api": "src/index.js",
        "dw-sync": "scripts/sync-db.js",
        "dw-update": "scripts/update.js"
    },
    "scripts": {
        "format": "prettier '**/*.js' --write",
        "lint": "prettier --check '**/*.js' && healthier '**/*.js'",
        "test": "DW_CONFIG_PATH=test/_config.test.js ava --verbose || true",
        "test:update-snapshots": "DW_CONFIG_PATH=test/_config.test.js ava --update-snapshots",
        "update-translations": "node scripts/update-translations.js",
        "clean:db": "DW_CONFIG_PATH=test/_config.test.js node test/helpers/teardown.js",
        "posttest": "npm run clean:db",
        "dev": "NODE_ENV=development nodemon src/index.js",
        "api": "node src/index.js",
        "start": "node src/index.js"
    },
    "nodemonConfig": {
        "ignore": [
            "d3*/src/*",
            "d3*/static/*",
            "locator-maps/src/*",
            "locator-maps/static/*",
            "tables/src/*",
            "tables/static/*",
            "visualization*/src/*",
            "visualization*/static/*"
        ]
    },
    "repository": {
        "type": "git",
        "url": "git+https://github.com/datawrapper/datawrapper-api.git"
    },
    "dependencies": {
        "@datawrapper/chart-core": "^8.19.4",
        "@datawrapper/locales": "^1.0.4",
        "@datawrapper/orm": "^3.18.5",
<<<<<<< HEAD
        "@datawrapper/schemas": "^1.6.0",
        "@datawrapper/service-utils": "0.1.2",
=======
        "@datawrapper/schemas": "^1.5.2",
        "@datawrapper/service-utils": "0.2.0",
>>>>>>> e653c615
        "@hapi/boom": "9.1.0",
        "@hapi/catbox-memory": "5.0.0",
        "@hapi/catbox-redis": "5.0.5",
        "@hapi/hapi": "19.1.1",
        "@hapi/inert": "6.0.1",
        "@hapi/joi": "17.1.1",
        "@hapi/vision": "6.0.0",
        "arg": "4.1.2",
        "assign-deep": "1.0.1",
        "autoprefixer": "^9.7.6",
        "bcryptjs": "2.4.3",
        "chalk": "3.0.0",
        "cssnano": "4.1.10",
        "fs-extra": "8.1.0",
        "got": "10.7.0",
        "hapi-auth-bearer-token": "6.2.1",
        "hapi-pino": "6.5.0",
        "hapi-swagger": "13.0.2",
        "humps": "2.0.1",
        "ioredis": "4.17.3",
        "jsesc": "2.5.2",
        "less": "3.11.1",
        "lodash": "4.17.19",
        "mime": "2.4.4",
        "nanoid": "2.1.11",
        "postcss": "7.0.27",
        "postcss-default-unit": "1.0.0",
        "postcss-discard": "0.3.7",
        "postcss-less": "3.1.4",
        "pug": "2.0.4",
        "sanitize-html": "^1.23.0",
        "tar": "6.0.1"
    },
    "devDependencies": {
        "ava": "~3.5.2",
        "babel-eslint": "~10.1.0",
        "dotenv": "~8.2.0",
        "healthier": "~3.3.0",
        "husky": "~4.2.5",
        "lint-staged": "~9.4.3",
        "nodemon": "~2.0.3",
        "openapi-schema-validator": "~3.0.3",
        "prettier": "^2.0.5",
        "tap-xunit": "~2.4.1"
    },
    "lint-staged": {
        "*.js": [
            "prettier --write",
            "healthier",
            "git add"
        ]
    },
    "eslintConfig": {
        "parser": "babel-eslint",
        "rules": {
            "no-console": [
                "error",
                {
                    "allow": [
                        "warn",
                        "error"
                    ]
                }
            ],
            "camelcase": [
                "warn",
                {
                    "ignoreDestructuring": true,
                    "properties": "never"
                }
            ]
        }
    },
    "prettier": {
        "arrowParens": "avoid",
        "printWidth": 100,
        "semi": true,
        "singleQuote": true,
        "tabWidth": 4,
        "trailingComma": "none"
    },
    "husky": {
        "hooks": {
            "pre-commit": "lint-staged"
        }
    },
    "ava": {
        "files": [
            "**/*.test.js",
            "!plugins/**/*"
        ],
        "require": [
            "./test/helpers/setup.js"
        ],
        "snapshotDir": "test/__snapshots__"
    }
}<|MERGE_RESOLUTION|>--- conflicted
+++ resolved
@@ -51,13 +51,8 @@
         "@datawrapper/chart-core": "^8.19.4",
         "@datawrapper/locales": "^1.0.4",
         "@datawrapper/orm": "^3.18.5",
-<<<<<<< HEAD
         "@datawrapper/schemas": "^1.6.0",
-        "@datawrapper/service-utils": "0.1.2",
-=======
-        "@datawrapper/schemas": "^1.5.2",
         "@datawrapper/service-utils": "0.2.0",
->>>>>>> e653c615
         "@hapi/boom": "9.1.0",
         "@hapi/catbox-memory": "5.0.0",
         "@hapi/catbox-redis": "5.0.5",
